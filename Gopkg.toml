[[constraint]]
  name = "github.com/spf13/cobra"
  version = "0.0.3"

[[constraint]]
  name = "github.com/spf13/viper"
  version = "v1.2"

[[constraint]]
  name = "github.com/Masterminds/semver"
  version = "1.4.2"

[[constraint]]
  name = "github.com/sirupsen/logrus"
  version = "v1.0.4"

[[constraint]]
  name = "github.com/docker/cli"
  revision = "f95ca8e1ba6c22c9abcdbf65e8dcc39c53958bba"

[[override]]
  name = "github.com/docker/docker"
  revision = "f76d6a078d881f410c00e8d900dcdfc2e026c841"

[[override]]
  name = "github.com/docker/distribution"
  revision = "83389a148052d74ac602f5f1d62f86ff2f3c4aa5"

[[override]]
  name = "github.com/docker/go-metrics"
  revision = "db152003892af64a8a892e1ee49edf8b6580a657"

[[override]]
  version = "0.9.0"
  name = "github.com/prometheus/client_golang"

[[constraint]]
  name = "github.com/gosuri/uitable"
  branch = "master"

[[constraint]]
  name = "github.com/stretchr/testify"
  version = "1.2.2"

[[constraint]]
  name = "gopkg.in/yaml.v2"
  version = "2.2.1"

[prune]
  non-go = true
  unused-packages = true
  go-tests = true
  
<<<<<<< HEAD
[[constraint]]
  name = "github.com/Azure/go-autorest"
  version = "11.5.2"

[[constraint]]
  name = "github.com/Azure/azure-sdk-for-go"
  version = "26.3.1"
  
=======
>>>>>>> 2caf64a4
[[constraint]]
  name = "github.com/docker/go"
  version = "1.5.1-1"

[[constraint]]
<<<<<<< HEAD
  name = "contrib.go.opencensus.io/exporter/ocagent"
  version = "0.4.11"

[[constraint]]
  branch = "master"
  name = "github.com/pivotal/image-relocation"
=======
  name = "github.com/pivotal/image-relocation"
  revision = "532dd0b42e7a50010d7868364309cd314a2bb376"

[[override]]
  name = "github.com/google/go-containerregistry"
  revision = "5296537b6d5d12241dd0a8b1ef70a59cba62f48c"

[[constraint]]
  name = "github.com/deislabs/cnab-go"
  source = "github.com/radu-matei/cnab-go"
  branch = "add-duffle-types"

[[override]]
  name = "k8s.io/apimachinery"
  revision = "kubernetes-1.11.2"

[[override]]
  name = "k8s.io/api"
  revision = "kubernetes-1.11.2"

[[override]]
  name = "k8s.io/client-go"
  revision = "kubernetes-1.11.2"

[[override]]
  name = "k8s.io/kubernetes"
  revision = "kubernetes-1.11.2"

[[override]]
  name = "k8s.io/kube-openapi"
  revision = "d8ea2fe547a448256204cfc68dfee7b26c720acb"

[[override]]
  name = "github.com/docker/compose-on-kubernetes"
  revision = "a6086e2369e39c2058a003a7eb42e567ecfd1f03"

[[override]]
  name = "github.com/containerd/containerd"
  revision = "7f5f1176dd9fb3cc8d3ce5de91759ed3dc969fa2"

[[override]]
  name = "golang.org/x/sys"
  revision = "f49334f85ddcf0f08d7fb6dd7363e9e6d6b777eb"
>>>>>>> 2caf64a4
<|MERGE_RESOLUTION|>--- conflicted
+++ resolved
@@ -51,7 +51,6 @@
   unused-packages = true
   go-tests = true
   
-<<<<<<< HEAD
 [[constraint]]
   name = "github.com/Azure/go-autorest"
   version = "11.5.2"
@@ -60,21 +59,15 @@
   name = "github.com/Azure/azure-sdk-for-go"
   version = "26.3.1"
   
-=======
->>>>>>> 2caf64a4
 [[constraint]]
   name = "github.com/docker/go"
   version = "1.5.1-1"
 
 [[constraint]]
-<<<<<<< HEAD
   name = "contrib.go.opencensus.io/exporter/ocagent"
   version = "0.4.11"
 
 [[constraint]]
-  branch = "master"
-  name = "github.com/pivotal/image-relocation"
-=======
   name = "github.com/pivotal/image-relocation"
   revision = "532dd0b42e7a50010d7868364309cd314a2bb376"
 
@@ -117,5 +110,4 @@
 
 [[override]]
   name = "golang.org/x/sys"
-  revision = "f49334f85ddcf0f08d7fb6dd7363e9e6d6b777eb"
->>>>>>> 2caf64a4
+  revision = "f49334f85ddcf0f08d7fb6dd7363e9e6d6b777eb"